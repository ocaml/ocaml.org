--- conflicted
+++ resolved
@@ -1,8 +1,7 @@
 # Unreleased
 
-<<<<<<< HEAD
 - Refactor bootstrap docs (#193, by @cdaringe)
-=======
+
 - Compress web assets by default (#197, by @cdaringe)
 
 - Add number stats on the Packages page (#204, by @Julow)
@@ -10,7 +9,6 @@
   The stats are:
   Total number of packages, packages added this month, updates this week.
 
->>>>>>> a72b136b
 - Adding search by authors, tag and other package fields (#194, by @panglesd)
 
 - Integrate new toplevel design with toplevel logic and basic syntax highlighting (#188, by @patricoferris)
