# Unreleased

<<<<<<< HEAD
- Compress web assets by default (#197, by @cdaringe)
=======
- Add number stats on the Packages page (#204, by @Julow)

  The stats are:
  Total number of packages, packages added this month, updates this week.
>>>>>>> cd8cfb83

- Adding search by authors, tag and other package fields (#194, by @panglesd)

- Integrate new toplevel design with toplevel logic and basic syntax highlighting (#188, by @patricoferris)

- Support HTTPS and provision certificates with Let's Encrypt (#182, by @tmattio and @patricoferris)

- Update the frontend (#187, by @tmattio, @asaadmahmood and @patricoferris)

- Redirect versioned links from reverse dependencies (#183, by @JiaeK)

- Fix tutorials image paths (#181, by @desirekaleba)

- Fix robots.txt URL (#178, by @desirekaleba)

- Fix handling of trailing slashes (#170, by @desirekaleba)

- Demarcate include blocks (#175, by @JiaeK)

- Add semicolons `;;` to 99 Problems toplevel sentences. (#176, by @Lontchi12)

- Fix tags in overview page by calling `make gen-po`

  Rewrite `gen-po`'s Makefile rules in `dune`. Created a `@gen-po` alias.
  Add a Github action to check if the PO files match the
  status of the repository (#172, by @TheLortex)

- Add tags to overview (#169, by @JiaeK)

- Switch to using RPCs to talk to toplevel worker (#159, by @jonludlam)

- Add completion to toplevel (#155, by @jonludlam)

- Add French content for academic users (#150, by @maiste)

- Add 99 problems (#147, by @tmattio)

- Import all of the events data from v2 (#116, by @patricoferris)

- Add a job board in opportunities (#115, by @tmattio)

- Split js_of_ocaml toplevel execution into web-worker (#135, by @patricoferris)

  The execution of OCaml expressions in the toplevel now takes place in a web
  worker which prevents the main UI thread from blocking and makes it easier to
  terminate executions that have been running too long.

- Compute and display reverse dependencies (#134, by @patricoferris and @TheLortex)

  Extend package information structure to add reverse dependencies. Display that
  information in the package page.

  Marshal package state to avoid recomputing the reverse dependencies on each restart.

  Convert heavy computations to Lwt to improve server responsiveness.

- Remove vertical scrollbar for the documentation navigation bar (#132, by @TheLortex)

  Removed a negative margin in the documentation navigation bar that caused
  a vertical overflow.

- Smarter and sorted package search (#131, by @panglesd)

  Improve the search algorithm to sort packages by relevance.

  The algorithm now uses the synopsis, descriptions and tags of the package.

- Better formatting of odoc def tables, hiding comment-delim (#130, by @panglesd)

  Added css rules to hide comment delimiters and improve overall sizing

  Copy pasting still include comments delimiters to output valid code.

- Highlight code blocks in BKMs (#122, by @patricoferris)

  As with the tutorials, the code blocks in the BKMs are primarily dune files, opam
  files or OCaml code which can be preprocessed for highlighting.

- Use ocamlorg_data for opam users (#117, by @tmattio)

  This removes the hardcoded opam users in and uses the ones generated from the data in
  `data/opam-users.yml`.

  When users want to have their avatar and a redirection to their GitHub profile from the
  package overview, they can open a PR to add themselves in `data/opam-users.yml`.

- Compile with OCaml `4.13.0` (#120, by @tmattio)

  The dependencies have been updated in order to be compabile with the OCaml `4.13.0`.
  The tutorials and documentation have also been updated to use `4.13.0` instead of `4.12.0`.

- Add code-highlighting to tutorials (#108, by @patricoferris)

  Added some static code-highlighting (i.e. not done on the client-side with highlight.js or prism.js).

  The library (hilite) reuses the textmate grammars from vscode with some minor modifications because
  the textmate library wasn't happy parsing them.

- Add initial set of Best Known Methods (#107, by @tmattio)

  Added the Best Known Methods data and included them on the Best Practices page.

- Add initial toplevel to homepage (#106, by @tmattio)

  Add a toplevel in the homepage that provides function from the Standard Library.

- Add redirections from V2 URLs (#103, by @tmattio)

  This fixes some links from the tutorials (the long term fix will be to review the links from the tutorials, but in the meantime, it's a working patch).

- Simplify URLs (#103, by @tmattio)

  Removed the prefixes from the URLs, such as `community/` or `principles/`.

- Add rules to promote the ocamlorg_data module (#103, by @tmattio)

- Fix the overflow-y in the package navbar (#103, by @tmattio)

- Add binaries to extract translatable strings from OCaml sources and merge them with existing PO files (#103, by @tmattio)

- Fix not found page HTTP status (#103, by @tmattio)

  The not found page previously returned HTTP code 200, it now correctly returns 404.

- Improve start and watch make commands (#103, by @tmattio)

  The commands now use a dune rule so dune can manage the filesystem changes instead of a custom script

- Use 90rem for the max-width instead of 80 (#103, by @tmattio)

  This gives much more room to the actual content (tutorials and documentation).

- Serve HTML pages from server (#101, by @tmattio)

  Align the various HTML generation technologies used in the `v3.ocaml.org` site into a single server and monorepo.

  As we move towards a more feature-complete v3 site, all of the pieces used in `v3.ocaml.org` are now consolidated under the Dream-based web server, with a single set of OCaml source code that provides the templating logic for all portions of the site.

- Add turbo drive to accelerate SSR pages navigation (#100, by @tmattio)

  This PR integrates Turbo Drive to accelerate the navigation of server-side rendered pages.

  This greatly improves the time to interactivity when loading navigating to a new page, as the cost of rendering a whole page is heavy.

- Merge frontend (#92, by @tmattio)

  Merge `ocaml/v3.ocaml.org` in the repository.

- Merge ood (#91, by @tmattio)

  Merge `ocaml/ood` in the repository.

- Add initial i18n support (#84, by @tmattio)

  The site now handles `Accept-Language` HTTP headers and will serve the content in the preferred language
  if it is available.

  This PR provides translations for the layout strings and the packages pages.

- Improves the packages GraphQL API (#78, by @dinakajoy)

  Adds the following queries:

  - `allPackages => contains, offset, limit` to query all of the packages.
  - `package => name, version` to query a package my name and version.
  - `packageByVersions => name, from, upto` to query set of package by name and version boundaries.

- Global navigation bar (#86, by @TheLortex)

  Implement a global navigation bar for packages documentations using the `package.json` file generated by `voodoo`

- Serve site from filesystem (#70, by @tmattio)

  Updates the v3.ocaml.org static file serving to read the files from the filesystem instead of crunching them at compile time.

- Add API to use french industrial users data in ocamlorg-data. (ocaml/ood#88, by @tmattio)

  Follow up on ocaml/ood#86 that re-generated the `Ood` modules and adds the
  API to use the French translations.

- Fix some typos (ocaml/ood#87, by @maiste)

  Fixes typos found in the English version of the industrial users data.

- Add French content for industrials users (ocaml/ood#86, by @maiste)

  Adds a French translation for the industrial users.
  The Ood modules are not re-generated as part of this PR.

- Add french content for success stories (ocaml/ood#84, by @tmattio)

  Adds a French translation for the success stories and an API in to use them.

  Functions `val all_{fr,en} : t list` are added and the function `all` and `get_by_slug`
  now take an optionnal `lang` argument.

- Fetch all of watch.ocaml.org videos (ocaml/ood#83, by @patricoferris)

  Improve the scraping of videos from watch.ocaml.org and fetch all of the available videos.

- Add opam users (ocaml/ood#80, by @tmattio)

  This allows us to display the package authors and maintainers with an avatar and add links
  their GitHub profiles from the packages overviews.

- Remove french tutorials (ocaml/ood#79, by @tmattio)

  For the most part the French translations of the tutorials in ocaml.org are either incomplete or outdated.
  In their current state, we won't import the translations, and we will work on improving them instead.

- Import releases (ocaml/ood#78, by @tmattio)

  Import the releases data from the current ocaml.org website.
  The data is imported as-is, with lots of broken links and images.
  A follow up PR will be needed to fix the releases contents and add the
  pages in the frontend to display them.

# 27-08-2021

- Initial preview<|MERGE_RESOLUTION|>--- conflicted
+++ resolved
@@ -1,13 +1,11 @@
 # Unreleased
 
-<<<<<<< HEAD
 - Compress web assets by default (#197, by @cdaringe)
-=======
+
 - Add number stats on the Packages page (#204, by @Julow)
 
   The stats are:
   Total number of packages, packages added this month, updates this week.
->>>>>>> cd8cfb83
 
 - Adding search by authors, tag and other package fields (#194, by @panglesd)
 
