--- conflicted
+++ resolved
@@ -1,9 +1,5 @@
-<<<<<<< HEAD
 type location = { lat : float; long : float } [@@deriving yaml]
 type logo = { path : string; alt : string option } [@@deriving yaml]
-=======
-type location = { lat : float; long : float } [@@deriving of_yaml]
->>>>>>> 92d7963e
 
 type course = {
   name : string;
