type kind = [ `Compiler ]

let kind_of_string = function
  | "compiler" -> `Compiler
  | _ -> raise (Exn.Decode_error "Unknown release kind")

let kind_to_string = function `Compiler -> "compiler"

type metadata = {
  kind : string;
  version : string;
  date : string;
  intro : string;
  highlights : string;
}
[@@deriving yaml]

let path = Fpath.v "data/releases/"

let parse content =
  let metadata, _ = Utils.extract_metadata_body content in
  metadata_of_yaml metadata

type t = {
  kind : kind;
  version : string;
  date : string;
  intro_md : string;
  intro_html : string;
  highlights_md : string;
  highlights_html : string;
  body_md : string;
  body_html : string;
}

let sort_by_decreasing_version x y =
  let to_list s = List.map int_of_string_opt @@ String.split_on_char '.' s in
  compare (to_list y.version) (to_list x.version)

let all () =
  Utils.map_files
    (fun content ->
      let metadata, body = Utils.extract_metadata_body content in
      let metadata =
        try Utils.decode_or_raise metadata_of_yaml metadata
        with _ -> failwith content
      in
      {
        kind = kind_of_string metadata.kind;
        version = metadata.version;
        date = metadata.date;
        intro_md = metadata.intro;
        intro_html = Omd.of_string metadata.intro |> Omd.to_html;
        highlights_md = metadata.highlights;
        highlights_html =
          Omd.of_string metadata.highlights
          |> Hilite.Md.transform |> Omd.to_html;
        body_md = body;
        body_html = Omd.of_string body |> Hilite.Md.transform |> Omd.to_html;
      })
    "releases/"
<<<<<<< HEAD
  |> List.sort (fun a b -> String.compare b.date a.date)
=======
  |> List.sort sort_by_decreasing_version
>>>>>>> 71cfc2d2

let pp_kind ppf v = Fmt.pf ppf "%s" (match v with `Compiler -> "`Compiler")

let pp ppf v =
  Fmt.pf ppf
    {|
  { kind = %a
  ; version = %a
  ; date = %a
  ; intro_md = %a
  ; intro_html = %a
  ; highlights_md = %a
  ; highlights_html = %a
  ; body_md = %a
  ; body_html = %a
  }|}
    pp_kind v.kind Pp.string v.version Pp.string v.date Pp.string v.intro_md
    Pp.string v.intro_html Pp.string v.highlights_md Pp.string v.highlights_html
    Pp.string v.body_md Pp.string v.body_html

let pp_list = Pp.list pp

let template () =
  Format.asprintf
    {|
type kind = [ `Compiler ]

type t =
  { kind : kind
  ; version : string
  ; date : string
  ; intro_md : string
  ; intro_html : string
  ; highlights_md : string
  ; highlights_html : string
  ; body_md : string
  ; body_html : string
  }
  
let all = %a
|}
    pp_list (all ())<|MERGE_RESOLUTION|>--- conflicted
+++ resolved
@@ -59,11 +59,7 @@
         body_html = Omd.of_string body |> Hilite.Md.transform |> Omd.to_html;
       })
     "releases/"
-<<<<<<< HEAD
-  |> List.sort (fun a b -> String.compare b.date a.date)
-=======
   |> List.sort sort_by_decreasing_version
->>>>>>> 71cfc2d2
 
 let pp_kind ppf v = Fmt.pf ppf "%s" (match v with `Compiler -> "`Compiler")
 
