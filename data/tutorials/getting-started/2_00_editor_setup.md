--- conflicted
+++ resolved
@@ -47,11 +47,6 @@
 
 ### Windows Users
 
-<<<<<<< HEAD
-### For Windows
-
-=======
->>>>>>> c554f05d
 If you used the Diskuv OCaml (DKML) installer, you will need to:
     1. Go to `File` > `Preferences` > `Settings` view (or press `Ctrl ,`)
     2. Select `User` > `Extensions` > `OCaml Platform`
