--- conflicted
+++ resolved
@@ -6,11 +6,7 @@
   - name: Web Frameworks
     status: 🟡
     description: |
-<<<<<<< HEAD
       Web development frameworks for building OCaml web applications.
-=======
-      Web development frameworks for building OCaml Web applications.
->>>>>>> bed1d58c
     packages:
     - name: dream
     - name: eliom
@@ -21,15 +17,9 @@
     status: 🟢
     description: |
       OCaml has excellent support for running in the browser!
-<<<<<<< HEAD
       The [js_of_ocaml](/p/js_of_ocaml/latest) compiler, which translates OCaml into JavaScript, is a well-established tool dating back to 2010. It integrates seamlessly with the existing OCaml ecosystem and powers numerous production applications.
 
       In addition, [Melange](/p/melange/latest) is a more recent entry to the OCaml-JavaScript compiler space. Originating as a fork of [ReScript](https://rescript-lang.org/), Melange may not have the extensive track record of js_of_ocaml, but it builds on a very strong foundation and already integrates well with Dune, the OCaml build system.
-=======
-      The [Js_of_ocaml](/p/js_of_ocaml/latest) compiler, which translates OCaml into JavaScript, is a well-established tool dating back to 2010. It integrates seamlessly with the existing OCaml ecosystem and powers numerous production applications.
-
-      In addition, [Melange](/p/melange/latest) is a more recent entry to the OCaml-JavaScript compiler space. Originating as a fork of [ReScript](https://rescript-lang.org/), Melange may not have the extensive track record of Js_of_ocaml, but it builds on a very strong foundation and already integrates well with Dune, the OCaml build system.
->>>>>>> bed1d58c
     packages:
     - name: js_of_ocaml
     - name: melange
@@ -291,11 +281,7 @@
     - name: ocaml-gapi
       extern:
         url: https://github.com/besport/ocaml-gapi
-<<<<<<< HEAD
         synopsis: Binding to Google API to implement Google Sign-In in a web application
-=======
-        synopsis: Binding to Google API to implement Google Sign-In in a Web application
->>>>>>> bed1d58c
     - name: ocaml-twttr
       extern:
         url: https://github.com/besport/ocaml-twttr
@@ -311,11 +297,7 @@
     - name: ocaml-js-video-players
       extern:
         url: https://github.com/besport/ocaml-js-video-players
-<<<<<<< HEAD
         synopsis: Add different video players to your OCaml web or mobile app (Youtube, Dailymotion, Vimeo)
-=======
-        synopsis: Add different video players to your OCaml Web or mobile app (Youtube, Dailymotion, Vimeo)
->>>>>>> bed1d58c
   - name: Logging
     status: 🟠
     description: |
@@ -346,11 +328,7 @@
   - name: Compression
     status: 🟡
     description: |
-<<<<<<< HEAD
       Packages that enable compression and decompression of data in OCaml web applications.
-=======
-      Packages that enable compression and decompression of data in OCaml Web applications.
->>>>>>> bed1d58c
     packages:
     - name: zlib
     - name: decompress
@@ -408,7 +386,6 @@
 [OCaml.org](https://github.com/ocaml/ocaml.org) or the [Be
 Sport](https://besport.com/news) social network.
 
-<<<<<<< HEAD
 The web in OCaml is fast and type-safe! According to your needs, you can
 choose to use tidy server-side web frameworks or innovative full-stack
 solutions for integrated web and mobile applications. To run in the
@@ -420,9 +397,6 @@
 Sport](https://besport.com/news) social network.
 
 If you're considering using OCaml for your next web application, you
-=======
-If you're considering using OCaml for your next Web application, you
->>>>>>> bed1d58c
 should be aware that you might have to write a noticeable amount of
 things yourself and won't yet get an equivalent of all the features you
 may be used to coming from other languages. In particular, OCaml doesn't
@@ -437,7 +411,6 @@
 eliminating many problems at compile time (such as html conformity).
 Innovative solutions such as multi-tier programming can drastically
 simplify client-server communication. Last but not least, OCaml can even
-<<<<<<< HEAD
 allow you to program your web and mobile application in a single code.
 
 ## Want to Help?
@@ -446,14 +419,4 @@
 - Improve [ocaml-swagger](https://github.com/andrenth/ocaml-swagger) to be able to generate API for popular web APIs like Stripe.
 - Implement a converter from [JSON Schema](https://json-schema.org/) to [ATD](https://github.com/ahrefs/atd). This would allow generating OCaml serialisers for data formats that provide a JSON Schema (a lot of them do!).
 - Create an OAuth2 client library.
-=======
-allow you to program your Web and mobile application in a single code.
-
-## Want to Help?
-
-Here are some projects that would help make OCaml a stronger candidate for Web applications:
-- Improve [ocaml-swagger](https://github.com/andrenth/ocaml-swagger) to be able to generate API for popular Web APIs like Stripe.
-- Implement a converter from [JSON Schema](https://json-schema.org/) to [ATD](https://github.com/ahrefs/atd). This would allow generating OCaml serializers for data formats that provide a JSON Schema (a lot of them do!).
-- Create an Oauth2 client library.
->>>>>>> bed1d58c
 - Create clients to the Azure services APIs.