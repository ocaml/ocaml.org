--- conflicted
+++ resolved
@@ -255,14 +255,11 @@
   name: Marc Elvers
   url: https://www.tunbury.org/atom.xml
   publish_all: false
-<<<<<<< HEAD
 - id: terrateam
   name: Terrateam Blog
   url: https://terrateam.io/rss-ocaml.xml
   publish_all: true
-=======
 - id: ryan
   name: ryan.freumh.org
   url: https://ryan.freumh.org/ocaml.xml
-  publish_all: false
->>>>>>> fe2d9157
+  publish_all: false