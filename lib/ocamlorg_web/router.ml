--- conflicted
+++ resolved
@@ -67,24 +67,18 @@
         ((Package_handler.package_doc t) Package_handler.Universe)
     ]
 
-<<<<<<< HEAD
-let graphql_route =
+let graphql_route t =
   Dream.scope
     ""
     []
-    [ Dream.any "/api" (Dream.graphql Lwt.return Graphql.schema)
+    [ Dream.any "/api" (Dream.graphql Lwt.return (Graphql.schema ~t))
     ; Dream.get "/graphiql" (Dream.graphiql "/api")
     ]
 
-let router =
-  Dream.router
-    [ package_route
-    ; graphql_route
-=======
 let router t =
   Dream.router
     [ package_route t
->>>>>>> b8e188c1
+    ; graphql_route t
     ; preview_routes
     ; Dream.get "/assets/**" (Dream.static ~loader "")
       (* Used for the previews *)
