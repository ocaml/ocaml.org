--- conflicted
+++ resolved
@@ -238,11 +238,7 @@
             ~resolve:(fun _ p -> p.packages)
         ]))
 
-<<<<<<< HEAD
-let schema ~t : Dream.request Graphql_lwt.Schema.schema =
-=======
 let schema t : Dream.request Graphql_lwt.Schema.schema =
->>>>>>> ac073e94
   Graphql_lwt.Schema.(
     schema
       [ field
@@ -295,12 +291,5 @@
               ]
           ~resolve:(fun _ () name ->
             let all_packages = Package.all_packages_latest t in
-<<<<<<< HEAD
             get_single_package all_packages name)
-=======
-            List.find_opt
-              (fun package ->
-                is_package name (Package.Name.to_string (Package.name package)))
-              all_packages)
->>>>>>> ac073e94
       ])