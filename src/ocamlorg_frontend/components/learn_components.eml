--- conflicted
+++ resolved
@@ -82,11 +82,7 @@
     </li>
     <% ); %>
   </ul>
-<<<<<<< HEAD
   <a href="<%s see_more.href %>" class="mt-4 text-primary dark:text-dark-title hover:underline dark:hover:text-dark-primary dark:underline items-center leading-10">
-=======
-  <a href="<%s see_more.href %>" class="mt-4 text-primary dark:text-dark-title hover:underline dark:underline items-center leading-10">
->>>>>>> bed1d58c
     <%s see_more.title %>
   </a>
 
@@ -125,29 +121,17 @@
         <% ); %>
         <div class="pt-4">
         <% book.links |> List.iter (fun (link: Data.Book.link) -> %>
-<<<<<<< HEAD
           <a href="<%s link.uri %>" class="flex gap-2 text-primary dark:text-dark-title hover:underline dark:hover:text-dark-primary items-center leading-8" target="_blank"><%s link.description %> <%s! Icons.link "h-4 w-4" %></a>
-=======
-          <a href="<%s link.uri %>" class="flex gap-2 text-primary dark:text-dark-title hover:underline dark:underline items-center leading-8" target="_blank"><%s link.description %> <%s! Icons.link "h-4 w-4" %></a>
->>>>>>> bed1d58c
         <% ); %>
         </div>
       </div>
     </div>
-<<<<<<< HEAD
     <a href="<%s link.href %>" class="pt-4 text-primary dark:text-dark-title hover:underline dark:underline hover:text-primary dark:hover:text-dark-primary items-center leading-10">
-=======
-    <a href="<%s link.href %>" class="pt-4 text-primary dark:text-dark-title hover:underline dark:underline items-center leading-10">
->>>>>>> bed1d58c
       <%s link.title %>
     </a>
 
 let lang_manual_banner =
-<<<<<<< HEAD
   <div class="bg-gradient-to-r from-[#C54B21] dark:from-[#773E21] to-[#E18C34] dark:to-[#E7B573] hover:from-[#B63701] hover:to-[#EE8703] dark:hover:from-[#803814] dark:hover:to-[#F1B566] rounded-3xl">
-=======
-  <a href="<%s Url.manual %>" class="block bg-gradient-to-r from-[#C54B21] dark:from-[#773E21] to-[#E18C34] dark:to-[#E7B573] hover:from-[#B63701] hover:to-[#EE8703] dark:hover:from-[#803814] dark:hover:to-[#F1B566] rounded-3xl">
->>>>>>> bed1d58c
     <div class="bg-[url('/img/learn/banner-background.svg')] bg-cover w-full items-center flex flex-col md:flex-row gap-6 py-4 px-7 md:py-4 md:pl-14 md:pr-14 lg:pr-24">
       <div class="flex flex-col flex-grow my-6">
         <div class="text-white text-sm font-medium tracking-widest leading-10">GUIDE</div>
@@ -157,11 +141,7 @@
         <p class="mt-4 text-white font-normal max-w-xl text-base leading-7">
           The OCaml language manual is a comprehensive guide covering syntax, features, and usage. It assists developers and learners in understanding capabilities, best practices, and language features.
         </p>
-<<<<<<< HEAD
         <a href="<%s Url.manual %>" class="w-full md:w-80 mt-6 py-2 bg-white rounded-xl text-center text-primary dark:text-dark-primary hover:underline font-bold text-lg">
-=======
-        <div class="w-full md:w-80 mt-6 py-2 bg-white rounded-xl text-center text-primary dark:text-dark-primary font-bold text-lg">
->>>>>>> bed1d58c
           Take Me There
         </div>
       </div>
@@ -189,21 +169,13 @@
         <% ); %>
       </div>
     </div>
-<<<<<<< HEAD
     <a href="<%s Url.exercises %>" class="pt-4 text-primary dark:text-dark-title hover:underline dark:underline hover:text-primary dark:hover:text-dark-primary items-center leading-10">
-=======
-    <a href="<%s Url.exercises %>" class="pt-4 text-primary dark:text-dark-title hover:underline dark:underline items-center leading-10">
->>>>>>> bed1d58c
       View all Exercises
     </a>
   </div>
 
 let tool_card ~img_src ~title ~text ~url =
-<<<<<<< HEAD
   <a class="group p-5 flex flex-col card dark:bg-dark-card max-w-[32rem]" href="<%s url %>">
-=======
-  <a class="group p-5 flex flex-col card dark:dark-card max-w-[32rem]" href="<%s url %>">
->>>>>>> bed1d58c
     <h3 class="flex gap-3 text-black dark:text-dark-title text-base font-bold">
       <img src="<%s! Ocamlorg_static.Asset.url img_src %>" alt="">
       <%s title %>
@@ -211,11 +183,7 @@
     <p class="text-content dark:text-dark-content py-6">
       <%s text %>
     </p>
-<<<<<<< HEAD
     <div class="flex gap-2 items-center text-sm text-primary hover:text-primary dark:text-dark-title dark:hover:text-dark-primary">
-=======
-    <div class="flex gap-2 items-center text-sm text-primary hover:text-primary dark:text-dark-title group-hover:underline">
->>>>>>> bed1d58c
       Get Started
       <%s! Icons.arrow_right_circle "h-5 w-5" %></div>
   </a>
