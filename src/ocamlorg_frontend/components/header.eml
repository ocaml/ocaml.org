type active_nav_item =
  | Learn
  | Packages
  | Community
  | Blog
  | Playground

let menu_link
~(active: bool)
~href
~title
?(_class="")
()
=
<<<<<<< HEAD
  <a href="<%s href %>" class="font-semibold py-3 mg:py-4 px-1 lg:px-3 <%s _class %> <%s if active then "dark:text-white text-primary-600 underline" else "text-lighter" %> hover:text-primary-600 dark:hover:text-white"><%s title %></a>
=======
  <a href="<%s href %>" class="font-semibold py-3 mg:py-4 px-1 lg:px-3 <%s _class %> <%s if active then "text-primary underline" else "text-legacy-lighter" %> hover:text-primary"><%s title %></a>
>>>>>>> 4f32d842


let render
?(show_get_started=true)
?(active_top_nav_item: active_nav_item option)
()
=
let search_dropdown () =
  <div id="header-search-results" aria-live="polite"></div>
  <a class="flex py-2 px-2 mx-2 gap-4 hover:bg-legacy-primary-100 font-normal rounded-md text-primary" href="<%s Url.api %>">
    Standard Library API
    <%s! Icons.arrow_top_right_on_square "w-6 h-6" %>
  </a>
in
<header
  class="h-20 flex items-center bg-legacy-mild-contrast dark:bg-legacy-dark-mild-contrast"
  x-data="{ open: false }">
  <nav class="container-fluid wide header flex justify-between items-center gap-5 xl:gap-8">
    <ul class="order-0 space space-x-5 xl:space-x-8 items-center flex text-legacy-lighter font-medium dark:text-white dark:text-opacity-60 dark:font-semibold">
      <li style="width:132px">
        <a href="<%s Url.index %>" class="block pb-2">
          <img src="<%s Ocamlorg_static.Asset.url "logo-with-name.svg" %>" width="132" alt="OCaml logo" class="dark:hidden">
          <img src="<%s Ocamlorg_static.Asset.url "logo-with-name-white.svg" %>" width="132" alt="OCaml logo" class="hidden dark:inline">
        </a>
      </li>
    </ul>
    <ul class="order-2 hidden lg:flex items-center">
      <li>
        <form
          <%s! Packages_autocomplete_fragment.form_attributes %>
          action="/packages/search" method="GET">
          <%s! Forms.search_input
            ~name:"q"
            ~label:"Search OCaml packages"
            ~button_attrs:{|type="submit"|}
            ~input_attrs:({|@keydown.stop |} ^ Packages_autocomplete_fragment.input_attributes ~target_sel:"#header-search-results" ~indicator_sel:"#header-search-indicator")
            ~dropdown_html:(search_dropdown ())
            "lg:w-56 xl:w-80"
          %>
        </form>
      </li>
    </ul>
    <ul class="order-1 mr-auto items-center hidden lg:flex font-medium dark:text-white dark:text-opacity-60 dark:font-semibold">
      <li><%s! menu_link ~active:(active_top_nav_item=Some Learn) ~href:Url.learn ~title:"Learn" () %></li>
      <li><%s! menu_link ~active:(active_top_nav_item=Some Packages) ~href:Url.packages ~title:"Packages" () %></li>
      <li><%s! menu_link ~active:(active_top_nav_item=Some Community) ~href:Url.community ~title:"Community" () %></li>
      <li><%s! menu_link ~active:(active_top_nav_item=Some Blog) ~href:Url.blog ~title:"Blog" () %></li>
      <li><%s! menu_link ~active:(active_top_nav_item=Some Playground) ~href:Url.playground ~title:"Playground" () %></li>
    </ul>
    <% if show_get_started then (%>
    <ul class="order-3 hidden lg:flex items-center">
      <li><a href="<%s Url.getting_started %>" class="btn btn-ghost h-10 px-4">Get Started</a></li>
    </ul>
    <% ); %>
    <ul class="order-1 lg:hidden flex items-center">
      <li
        class="h-12 w-12 hover:bg-legacy-primary-100 flex items-center justify-center rounded-full text-legacy-lighter dark:text-white">
        <button aria-label="open menu" @click="open = ! open">
          <%s! Icons.hamburger_menu "h-8 w-8" %>
        </button>
      </li>
    </ul>
  </nav>

  <div class="bg-black fixed w-full h-full left-0 top-0 opacity-60 z-40" x-show='open' x-cloak></div>

  <nav class="z-50 h-full fixed right-0 top-0 max-w-full w-96 bg-legacy-default dark:bg-legacy-dark-default shadow-lg" x-show="open" x-cloak
    @click.away="open = false" x-transition:enter="transition duration-200 ease-out"
    x-transition:enter-start="translate-x-full" x-transition:leave="transition duration-100 ease-in"
    x-transition:leave-end="translate-x-full">
    <ul class="text-legacy-lighter p-6 font-semibold">
      <li class="flex justify-between items-center">
        <a href="<%s Url.index %>">
          <img src="<%s Ocamlorg_static.Asset.url "logo-with-name.svg" %>" width="132" alt="OCaml logo" class="dark:hidden">
          <img src="<%s Ocamlorg_static.Asset.url "logo-with-name-white.svg" %>" width="132" alt="OCaml logo" class="hidden dark:inline">
        </a>

        <div class="close lg:hidden h-12 w-12 hover:bg-legacy-primary-100 flex items-center justify-center rounded-full"
          x-on:click="open = false">
          <button aria-label="close" class="text-legacy-lighter">
            <%s! Icons.close_x "h-8 w-8" %>
          </button>
        </div>
      </li>
      <li class="mt-6 mb-3">
        <form action="/packages/search" method="GET">
          <%s! Forms.search_input
            ~name:"q"
            ~label:"Search OCaml packages"
            ~button_attrs:{|type="submit"|}
            ""
            %>
        </form>
      </li>

      <li><%s! menu_link ~_class:"block" ~active:(active_top_nav_item=Some Learn) ~href:Url.learn ~title:"Learn" () %></li>
      <li><%s! menu_link ~_class:"block" ~active:(active_top_nav_item=Some Packages) ~href:Url.packages ~title:"Packages" () %></li>
      <li><%s! menu_link ~_class:"block" ~active:(active_top_nav_item=Some Community) ~href:Url.community ~title:"Community" () %></li>
      <li><%s! menu_link ~_class:"block" ~active:(active_top_nav_item=Some Blog) ~href:Url.blog ~title:"Blog" () %></li>
      <li><%s! menu_link ~_class:"block" ~active:(active_top_nav_item=Some Playground) ~href:Url.playground ~title:"Playground" () %></li>
      <li>
        <a href="<%s Url.api %>" class="flex py-3 px-1 gap-4 font-semibold text-primary">Standard Library API<%s! Icons.arrow_top_right_on_square "w-6 h-6" %></a>
      </li>
      <li class="mt-3 mb-6">
        <a href="<%s Url.getting_started %>" class="btn w-full">Get started</a>
      </li>

      <li>
        <div class="space-x-6 text-2xl flex items-center">
          <a aria-label="OCaml's Discord" href="https://discord.gg/cCYQbqN" class="opacity-60 hover:opacity-100 dark:text-white">
            <%s! Icons.discord "w-6 h-6" %>
          </a>
          <a aria-label="The OCaml Compiler on GitHub" href="https://github.com/ocaml/ocaml" class="opacity-60 hover:opacity-100 dark:text-white">
            <%s! Icons.github "w-6 h-6" %>
          </a>
          <a aria-label="The OCaml Language Twitter Account" href="https://twitter.com/ocamllang" class="opacity-60 hover:opacity-100 dark:text-white">
            <%s! Icons.twitter "w-6 h-6" %>
          </a>
        </div>
      </li>
    </ul>
  </nav>
</header><|MERGE_RESOLUTION|>--- conflicted
+++ resolved
@@ -12,11 +12,7 @@
 ?(_class="")
 ()
 =
-<<<<<<< HEAD
-  <a href="<%s href %>" class="font-semibold py-3 mg:py-4 px-1 lg:px-3 <%s _class %> <%s if active then "dark:text-white text-primary-600 underline" else "text-lighter" %> hover:text-primary-600 dark:hover:text-white"><%s title %></a>
-=======
   <a href="<%s href %>" class="font-semibold py-3 mg:py-4 px-1 lg:px-3 <%s _class %> <%s if active then "text-primary underline" else "text-legacy-lighter" %> hover:text-primary"><%s title %></a>
->>>>>>> 4f32d842
 
 
 let render
