--- conflicted
+++ resolved
@@ -37,7 +37,6 @@
   else
     ""
 
-<<<<<<< HEAD
 let render_recommended_next_tutorials tutorials =
   if List.length tutorials > 0 then
     <div>
@@ -51,8 +50,6 @@
   else
     ""
 
-=======
->>>>>>> c22de61f
 let render
 (tutorial : Data.Tutorial.t)
 ~tutorials
