--- conflicted
+++ resolved
@@ -1,17 +1,4 @@
 let render (tutorial : Ood.Tutorial.t) =
-<<<<<<< HEAD
-Learn_layout.render
-~turbo_full_reload:true
-~current_tutorial:tutorial.slug
-~title:(Printf.sprintf "%s · OCaml Tutorials" tutorial.title)
-~description:tutorial.description @@
-
-<div class="flex-1 flex overflow-hidden border-r border-gray-200">
-    <div class="prose prose-orange overflow-hidden z-0 z- lg:max-w-4xl mx-auto relative py-8 px-6">
-        <h2><%s tutorial.title %></h2>
-        <p><%s tutorial.description %></p>
-        <%s! tutorial.body_html %>
-=======
 Learn_layout.render ~current_tutorial:tutorial.slug ~title:(Printf.sprintf "%s · OCaml Tutorials" tutorial.title) ~description:tutorial.description @@
 <div class="flex-1 flex overflow-hidden">
   <div class="prose prose-orange overflow-hidden z-0 z- lg:max-w-4xl mx-auto relative py-8 px-6">
@@ -55,12 +42,10 @@
           >
         </div>
       </div>
->>>>>>> aa44bbe6
     </div>
   </div>
 </div>
 <div class="hidden lg:flex top-0 sticky h-screen">
-<<<<<<< HEAD
     <div class="flex-col w-60">
         <div class=" p-6 right-sidebar">
             <div class="font-semibold text-black text-sm mb-4">ON THIS PAGE</div>
@@ -68,12 +53,6 @@
                 <%s! tutorial.toc_html %>
             </div>
         </div>
-=======
-  <div class="flex-col w-60">
-    <div class="h-screen overflow-scroll p-6 right-sidebar">
-      <div class="font-semibold text-black text-sm mb-4">ON THIS PAGE</div>
-      <div class="page-toc"><%s! tutorial.toc_html %></div>
->>>>>>> aa44bbe6
     </div>
   </div>
 </div>