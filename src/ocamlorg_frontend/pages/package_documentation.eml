--- conflicted
+++ resolved
@@ -39,11 +39,7 @@
   </div>
   <div class="hidden lg:flex top-0 sticky h-screen">
     <div class="flex-col w-60">
-<<<<<<< HEAD
       <div class="p-6 right-sidebar">
-=======
-      <div class="h-screen overflow-scroll p-6 right-sidebar">
->>>>>>> aa44bbe6
         <div class="font-semibold text-black text-sm mb-4">ON THIS PAGE</div>
         <%s! Toc.render toc %>
       </div>
