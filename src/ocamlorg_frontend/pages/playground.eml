let render ~default_code =
<!DOCTYPE html>
<html lang="en" class="h-full !max-h-screen">
  <head>
    <meta charset="utf-8">
    <meta name="viewport" content="width=device-width, initial-scale=1, shrink-to-fit=no">
    <meta name="description" content="An OCaml Toplevel Playground">
    <meta name="twitter:title" content="OCaml Playground">
    <meta name="twitter:description" content="An OCaml Toplevel Playground">
    <meta property="og:site_name" content="OCaml">
    <meta property="og:type" content="object">
    <meta property="og:title" content="OCaml Playground">
    <meta property="og:description" content="An OCaml Toplevel Playground">
    <meta name="theme-color" content="#fff">
    <meta name="color-scheme" content="white">
    <meta name="robots" content="noindex, nofollow">
    <link rel="canonical" href="https://ocaml.org<%s Url.playground %>">
    <link rel="icon" type="image/x-icon" href="<%s Ocamlorg_static.Asset.url "favicon.ico" %>">
    <link rel="manifest" href="/manifest.json">
    <link rel="stylesheet" href="<%s Ocamlorg_static.Asset.url "css/main.css" %>">
    <link rel="stylesheet" href="<%s Ocamlorg_static.Asset.url "css/codemirror.css" %>">
    <link rel="stylesheet" href="<%s Ocamlorg_static.Asset.url "vendors/font-files/inter.css" %>">
    <link rel="stylesheet" href="<%s Ocamlorg_static.Asset.url "vendors/font-files/roboto-mono.css" %>">
    <script defer src="<%s Ocamlorg_static.Asset.url "vendors/alpine.min.js" %>"></script>
    <script id="playground-script"
      data-merlin-url="<%s Ocamlorg_static.Playground.url "merlin.min.js" %>"
      data-worker-url="<%s Ocamlorg_static.Playground.url "worker.min.js" %>"
      data-default-code="<%s default_code %>"
      src="<%s Ocamlorg_static.Playground.url "playground.min.js" %>" defer>
      </script>
     
      
    <style>
* {
  scrollbar-width: auto;
  scrollbar-color: #383838 #737373;
}

*::-webkit-scrollbar {
  width: 12px;
}

*::-webkit-scrollbar-track {
  background: transparent;
}

*::-webkit-scrollbar-thumb {
  background-color: #383838;
  border-radius: 8px;
  border: none;
}
    </style>
    <title>OCaml Playground</title>
  </head>

  <body class="dark bg-code-background !flex flex-col h-full !max-h-screen">
    <%s! Header.render ~show_get_started:true ~active_top_nav_item:Header.Playground () %>

    <div class="flex h-full overflow-hidden">
      <div id="panes" class="flex-1 flex max-h-fit">

        <div id="pane-0" class="hidden md:flex md:flex-col w-[60%]">
          <div id="editor1" class="flex-1 flex flex-col overflow-auto"></div>
          <div class="bg-code-background shadow-[inset_0px_1px_0px_rgba(255,255,255,0.1)] p-4 w-full bottom-0">
            <div class="flex gap-7 w-full justify-end items-center px-4">
              <button
                id="share"
                class="flex gap-2 hover:bg-default dark:bg-dark-default hover:bg-opacity-10 active:bg-primary-100 active:text-primary-600 p-2 rounded-md text-lighter"
                >
                <%s! Icons.playground_share "h-6 w-6 stroke-current" %>
                Share
              </button>
              <button id="run" class="btn btn-md btn-secondary">
                <span>Run</span>
                <span>⌘⏎</span>
              </button>
            </div>
          </div>
        </div>

        <div id="pane-1" class="flex flex-col w-full md:w-[40%]">
          <div
            class="output-bg w-full min-h-full"
            x-data="{ output: true, editor: window.innerWidth >= 767,mobile: window.innerWidth < 767 }"
            @resize.window="
            mobile = window.innerWidth < 767;
            if(window.innerWidth < 767 && mobile == true  ){
              editor = true;
            }
            if(window.innerWidth > 767 && editor == true ){
              editor = false;
              output = true;
            }"
            >
            <div class="flex justify-between text-white shadow-[inset_0px_1px_0px_rgba(255,255,255,0.1)]">
              <button
                class="md:hidden border-b-2 border-transparent p-4"
                :class="editor && mobile ? 'text-primary-600 border-b-2 border-primary-600' : ''"
                @click="editor = true; mobile=true; output = false;"
                >
                Editor
              </button>
              <button
                :class="output && !mobile ? 'text-primary-600 border-b-2 border-primary-600' : ''"
                @click="output = true; mobile = false; editor = false;"
                class="border-b-2 border-transparent p-4"
                >
                Output
              </button>

              <button 
                class="text-white h-8 m-4 border-white btn btn-secondary btn-sm"
                id="clear-output"> 
                  Clear output
                  <%s! Icons.close_x "h-4 w-4" %>
              </button>
              
            </div>
            <div class="shadow-[inset_0px_1px_0px_rgba(255,255,255,0.1)] output-container overflow-auto">
              <div x-show="editor && mobile">
                <div class="text-center">
                  <h3 class="mt-2 text-sm font-medium text-default dark:text-white">Coming Soon!</h3>
                  <p class="mt-1 text-sm text-gray-500 dark:text-gray-100">The OCaml Playground does not support mobile yet.</p>
                </div>
              </div>
              <div
                id="output"
                class="h-auto flex-col overflow-auto p-4 text-white"
                x-show="output && !mobile"
                ></div>
               
            </div>
          </div>
        </div>
      </div>
    </div>
<<<<<<< HEAD
     <script>
      
            document.getElementById("clear-output").addEventListener("click", function() {
            document.getElementById("output").innerHTML = ""  })
          </script>
=======
    <script>
      document.getElementById("clear-output").addEventListener("click", function() {
      document.getElementById("output").innerHTML = "" })
    </script>
>>>>>>> 75c46070
  </body>
</html><|MERGE_RESOLUTION|>--- conflicted
+++ resolved
@@ -128,23 +128,15 @@
                 class="h-auto flex-col overflow-auto p-4 text-white"
                 x-show="output && !mobile"
                 ></div>
-               
+                
             </div>
           </div>
         </div>
       </div>
     </div>
-<<<<<<< HEAD
-     <script>
-      
-            document.getElementById("clear-output").addEventListener("click", function() {
-            document.getElementById("output").innerHTML = ""  })
-          </script>
-=======
     <script>
       document.getElementById("clear-output").addEventListener("click", function() {
       document.getElementById("output").innerHTML = "" })
     </script>
->>>>>>> 75c46070
   </body>
 </html>