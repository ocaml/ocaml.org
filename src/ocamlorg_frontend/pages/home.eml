let package_card ~href ~img_path ~name description =
  <a href="<%s href %>" target="_blank"
    class="bg-legacy-default dark:bg-legacy-dark-default text-legacy-default dark:text-legacy-dark-default p-4 rounded-xl flex md:gap-2 items-center legacy-card-hover">
      <div class="w-4/12">
        <img src="<%s Ocamlorg_static.Asset.url img_path %>" alt="<%s name %> logo" class="w-1/2 md:w-2/3">
      </div>
      <div class="flex-col w-8/12">
        <div class="text-base font-semibold"><%s name %></div>
        <div class="font-normal text-xs mt-1">
          <%s description %>
        </div>
      </div>
  </a>
  
let render
~(latest_release: Data.Release.t)
~(lts_release: Data.Release.t)
=
Layout.render
~use_swiper:true
~title:"Welcome to a World of OCaml"
~description:"OCaml is a general-purpose, industrial-strength programming language with an emphasis on expressiveness and safety."
~canonical:"" @@
<div class="lg:py-24 py-2">
  <div class="container-fluid space-y-24 lg:space-y-32">
    <div class="flex flex-col lg:flex-row gap-6">
      <div class="lg:flex-1 lg:mt-16 my-12">
        <h1 class="lg:pr-10 text-7xl font-bold dark:text-white">
          OCaml
        </h1>
        <p class="my-7 text-2xl dark:text-white">
          An industrial-strength functional programming language
          with an emphasis on expressiveness and safety
        </p>
        <div class="space-x-0 lg:space-x-6">
          <a class="btn btn-lg mb-4 lg:mb-0" href="<%s Url.install %>">Install</a>
          <a class="btn btn-lg btn-ghost" href="<%s Url.about %>">
            About OCaml
          </a>
        </div>
        <div class="mt-6">
          <a class="text-2xl text-primary font-semibold" href="<%s Url.release latest_release.version %>">Latest release: <%s latest_release.version %></a>
        </div>
        <div class="mt-2">
          <a class="text-2xl text-primary font-semibold" href="<%s Url.release lts_release.version %>">Long Term Support release: <%s lts_release.version %></a>
        </div>
      </div>
      <div class="lg:flex-1 flex justify-center">
        <div class="bg-code-background flex flex-col w-full max-w-xl min-w-xl rounded-3xl codebox">
          <div class="border-solid border-b border-gray-50 border-opacity-30 p-5">
            <div class="flex space-x-2 mt-2">
              <div class="h-3 w-3 rounded-full border-2 border-solid border-orange-500 border-opacity-80"></div>
              <div class="h-3 w-3 rounded-full border-2 border-solid border-yellow-500 border-opacity-80"></div>
              <div class="h-3 w-3 rounded-full border-2 border-solid border-green-500 border-opacity-80"></div>
            </div>
          </div>
          <div style="flex: 1 1 50%" class="py-2 px-6 text-white text-opacity-50 overflow-auto">
            <div class="text-left overflow-auto">
              <pre id="output" class="flex flex-col w-full code-preview text-white text-sm space-y-1 font-medium">
<code><span title="prompt">#</span> <span><span class="text-blue-500 ">let</span> <span class="text-code-yellow ">square</span> x = x * x</span>
<span aria-label="OCaml responds with"><i class="text-legacy-lighter "><%s "val square : int -> int = < fun >" %></i></span>
<span><span title="prompt">#</span> square 3</span>
<span aria-label="OCaml responds with"><i class="text-legacy-lighter ">- : int = 9</i></span>
<span><span title="prompt">#</span> <span class="text-blue-500 ">let rec</span> <span class="text-code-yellow ">fac</span> x =</span>
<span><span class="text-blue-500  ml-4">if</span> <%s "x <= 1" %> <span class="text-blue-500 ">then</span> 1 <span class="text-blue-500">else</span> x * fac (x - 1)</span>
<span aria-label="OCaml responds with"><i class="text-legacy-lighter"><%s "val fac : int -> int = < fun >" %></i></span>
<span><span title="prompt">#</span> fac 5</span>
<span aria-label="OCaml responds with"><i class="text-legacy-lighter ">- : int = 120</i></span>
<span><span title="prompt">#</span> square 120</span>
<span aria-label="OCaml responds with"><i class="text-legacy-lighter">- : int = 14400</i></span></code>
              </pre>
            </div>
          </div>
          <div class="flex-1 flex py-2 px-6 text-white text-opacity-50">
            <a
              href="<%s Url.playground %>"
              class="px-4 ml-2 h-10 text-sm items-center text-white border border-gray-100 rounded-lg border-opacity-50 flex">
              <%s! Icons.edit "h-5 w-5 mr-2" %>
              Try the Playground
            </a>
          </div>
        </div>
      </div>
    </div>
  </div>
</div>
<div class="py-8 md:py-12 py-2 bg-acm-award">
  <div class="container-fluid space-y-24 lg:space-y-32">
    <div class="text-center md:text-left flex flex-col md:flex-row gap-6">
      <div class="md:w-60">
        <img class="mx-auto w-40" src="<%s Ocamlorg_static.Asset.url "img/acm_award_banner/acm_award_cup.svg" %>" alt="illustration of a cup">
      </div>
      <div class="space-y-6">
        <h2 class="font-regular text-white">The <strong>OCaml Compiler</strong> has been <strong>recognised</strong> by <strong>SIGPLAN</strong> for their prestigious Programming Languages Software Award</h2>
        <div class="text-xl text-white mt-3 italic">
          <strong>Fourteen core OCaml developers</strong> are featured for their
          significant contributions to the project
        </div>
        <div class="inline-flex md:flex gap-8">
        <a class="btn btn-md" href="<%s Url.news_post "sigplan_announcement" %>">Read more</a>
        <div class="hidden md:block md:flex-grow">
          <img class="ml-auto" src="<%s Ocamlorg_static.Asset.url "img/acm_award_banner/acm_logo.png" %>" alt="illustration of a cup">
        </div>
        </div>
      </div>
    </div>
  </div>
</div>
<div class="py-12 lg:py-24 py-2">
  <div class="container-fluid space-y-24 lg:space-y-32">
    <div class="text-center">
<<<<<<< HEAD
      <h2 class="font-bold text-default dark:text-white">Trusted by Industry Leaders</h2>
      <div class="text-lighter text-base mt-3 dark:text-white">
=======
      <h2 class="font-bold text-legacy-default">Trusted by Industry Leaders</h2>
      <div class="text-legacy-lighter text-base mt-3">
>>>>>>> 4f32d842
        These companies and organisations rely on OCaml every day — along with thousands of other developers. See <a href="<%s Url.industrial_users %>" class="link-orange">Success Stories</a>
      </div>
      <div class="flex flex-row justify-center m-auto flex-wrap py-8 items-center">
          <div class="mx-8 my-4">
              <img class="h-6" src="<%s Ocamlorg_static.Asset.url "logos/facebook.svg" %>" alt="Facebook">
          </div>
          <div class="mx-8 my-4">
              <img class="h-8" src="<%s Ocamlorg_static.Asset.url "logos/microsoft.svg" %>" alt="Microsoft">
          </div>
          <div class="mx-8 my-4">
              <img class="h-8" src="<%s Ocamlorg_static.Asset.url "logos/docker.svg" %>" alt="Docker">
          </div>
          <div class="mx-8 my-4">
              <img class="h-10" src="<%s Ocamlorg_static.Asset.url "logos/janestreet.svg" %>" alt="Jane Street">
          </div>
          <div class="mx-8 my-4">
              <img class="h-6" src="<%s Ocamlorg_static.Asset.url "logos/bloomberg.svg" %>" alt="Bloomberg">
          </div>
          <div class="mx-8 my-4">
              <img class="h-10" src="<%s Ocamlorg_static.Asset.url "logos/tezos.svg" %>" alt="Tezos">
          </div>
          <div class="mx-8 my-4">
              <img class="h-6" src="<%s Ocamlorg_static.Asset.url "logos/ahrefs.svg" %>" alt="Ahrefs">
          </div>
      </div>
    </div>
  </div>
</div>

<div class="bg-legacy-default dark:bg-legacy-dark-default">
  <div class="container-fluid">
    <h2 class="font-bold text-center text-legacy-default pt-12">Why OCaml?</h2>
    <div class="pt-4 pb-24 lg:pt-24 space-y-20 md:space-y-40">
      <div class="flex gap-10 lg:gap-24 flex-col lg:flex-row-reverse justify-between items-center">
        <div class="lg:flex-1 mt-10 lg:mt-0">
          <div class="text-legacy-lighter text-base">
            <div class="h-12 w-12 text-white rounded-xl flex bg-gradient-to-br from-blue-400 to-blue-600">
              <%s! Icons.shield_check "h-7 w-7 m-auto" %>
            </div>
            <h3>
              <div class="text-lg my-4 font-bold" style="color: #225b90">
                RELIABILITY
              </div>
<<<<<<< HEAD
              <div class="text-default font-bold dark:text-white">Powerful Type Safety Made Simple</div>
=======
              <div class="text-legacy-default font-bold">Powerful Type Safety Made Simple</div>
>>>>>>> 4f32d842
            </h3>
            <div class="my-4 text-lg dark:text-white">
              OCaml’s lightweight but highly expressive type system catches more bugs at compile time while garbage collection allows you to focus on application logic instead of memory management.
              Large, complex codebases become easy to maintain and refactor.
              OCaml empowers you to create mission-critical software with
              highest security- and safety-requirements in environments with
              ever-changing requirements!
            </div>
          </div>
        </div>
        <div class="lg:flex-1 lg:mt-0 mt-10 flex justify-center">
          <img src="<%s Ocamlorg_static.Asset.url "img/home/safe-stable.svg" %>" alt="An example OCaml program defining nested lists in OCaml. A terminal output also shows the compiler catching a type error where a pattern-match was not exhaustive.">
        </div>
      </div>

      <div class="flex gap-10 lg:gap-24 flex-col lg:flex-row justify-between">
         <div class="lg:flex-1 mt-10 lg:mt-0 flex items-center">
          <div class="text-legacy-lighter text-base">
            <div class="h-12 w-12 text-white rounded-xl flex bg-gradient-to-br from-purple-400 to-purple-600">
              <%s! Icons.home_tooling "h-7 w-7 m-auto" %>
            </div>
            <div class="text-lg my-4 font-bold text-purple-600">
              PRODUCTIVITY
            </div>
<<<<<<< HEAD
            <h3 class="text-default font-bold dark:text-white">
=======
            <h3 class="text-legacy-default font-bold">
>>>>>>> 4f32d842
              First-Class Editor and Tooling
            </h3>
            <div class="my-4 text-lg dark:text-white">
              OCaml comes with deep integrations for VS Code, Vim or Emacs to provide type inspection, autocomplete and more.
              Between Opam, a popular package manager; Utop, a powerful interactive REPL; and <code>odoc</code>,
              an easy-to-use documentation generator, OCaml programmers have access to a complete, modern developer experience.
            </div>
          </div>
        </div>
        <div class="lg:flex-1 lg:mt-0 mt-10 flex justify-center">
          <div style="--swiper-navigation-color: #fff;--swiper-pagination-color: #fff;" class="swiper mySwiper">
            <div class="swiper-wrapper">
              <div class="swiper-slide">
                <div>
                  <img src="<%s Ocamlorg_static.Asset.url "logos/vscode.svg" %>" width="56" alt="VS Code">
                  <img src="<%s Ocamlorg_static.Asset.url "img/home/vscode-preview.png" %>" alt="">
                </div>
              </div>
              <div class="swiper-slide">
                <div>
                <img src="<%s Ocamlorg_static.Asset.url "logos/vim.svg" %>" width="56" alt="Vim">
                <img src="<%s Ocamlorg_static.Asset.url "img/home/vim-preview.png" %>" alt="">
                </div>
              </div>
              <div class="swiper-slide">
                <div>
                <img src="<%s Ocamlorg_static.Asset.url "logos/emacs.svg" %>" width="56" alt="Emacs">
                <img src="<%s Ocamlorg_static.Asset.url "img/home/emac-preview.png" %>" alt="">
                </div>
              </div>
            </div>
          </div>
        </div>
      </div>

      <div class="flex gap-10 lg:gap-24 flex-col lg:flex-row-reverse justify-between">
        <div class="lg:flex-1">
          <div class="text-legacy-lighter text-base">
            <div class="h-12 w-12 text-white rounded-xl flex bg-gradient-to-br from-teal-400 to-teal-600">
              <%s! Icons.lightning "h-7 w-7 m-auto" %>
            </div>
            <h3>
              <div class="text-lg my-4 font-bold text-teal-800">PERFORMANCE</div>
<<<<<<< HEAD
              <div class="text-default font-bold dark:text-white">
=======
              <div class="text-legacy-default font-bold">
>>>>>>> 4f32d842
                Fast Compiler and Applications
              </div>
            </h3>
            <div class="my-4 font-normal text-lg dark:text-white">
              OCaml offers great runtime performance without compromising on developer experience:
              The bytecode compiler generates small, highly portable executables blazingly fast;
              the native code compiler produces highly-efficient machine code. Despite this focus
              on performance, the OCaml compiler has always been exceptionally reliable and stable
              - going all the way back to its inception in 1996.

            </div>
          </div>
        </div>
        <div class="lg:flex-1 lg:mt-0 mt-10 flex justify-center">
          <img src="<%s Ocamlorg_static.Asset.url "img/home/workfaster.svg" %>" alt="">
        </div>
      </div>
    </div>
  </div>
</div>
<div class="py-24 overflow-hidden">
  <div class="container-fluid">
    <div class="prose mx-auto">
        <h2 class="font-bold dark:text-white">Exceptionally Robust and Reliable</h2>
        <blockquote class="font-normal dark:text-white">
        Despite all this testing, we have never had a single XenServer defect reported from
        internal testing or from the field that can be traced back to a bug in the
        OCaml runtime or compiler. (During development we did once find a minor compiler bug,
        triggered when compiling auto-generated OCaml code with many function arguments,
        but this was already fixed in the development branch by the time we reported it
        and so no interaction with the maintainers at INRIA was required.)
        </blockquote>

        <p class="dark:text-white">-- Scott, D. & Sharp, R. & Gazagnaire, T. & Madhavapeddy, A. (2010).
          <a href="https://anil.recoil.org/papers/2010-icfp-xen.pdf">Using Functional Programming within an Industrial Product Group: Perspectives and Perceptions.</a>
          ACM SIGPLAN Notices. 45. 87-92. 10.1145/1863543.1863557.</p>
    </div>
  </div>
</div>
<div class="bg-legacy-default py-12 overflow-hidden">
  <div class="container-fluid flex flex-col items-center">
    <h3 class="font-bold">Releases</h3>
    <div class="bg-pattern p-6 mt-8 rounded-xl w-full lg:w-2/3 text-white">
      <a href="<%s Url.release latest_release.version %>">
        <div class="text-primary text-sm mb-4 uppercase">Recent Release</div>
        <h3 class="font-bold mb-6">
          <%s latest_release.version %> <span class="text-sm font-medium">(<%s latest_release.date %>)</span>
        </h3>
      </a>
      <div class="prose prose-sm text-white"><%s! latest_release.highlights_html %></div>
    </div>
    <a href="<%s Url.releases %>" class="btn btn-lg btn-ghost mt-8">
      <span>See all Releases</span>
      <%s! Icons.chevron_right "h-5 w-5" %>
    </a>
  </div>
</div>
<div class="bg-pattern py-24 overflow-hidden">
  <div class="container-fluid">
    <div class="">
      <div class="text-center px-15">
        <h2 class="font-bold mb-6">The OCaml Ecosystem</h2>
        <div class="text-lg">
          OCaml has a passionate and diverse community, with more than ten thousand developers
          and over four thousand open source packages.
          Existing packages cover a variety of problem areas,
          including data science, bioinformatics, and programming language design.
          OCaml's roots in academic and theoretical computer science provide for a solid foundation
          on which application developers build command-line utilities, performant,
          dynamic web apps, or embedded applications!
        </div>
      </div>
    </div>
    <div class="grid grid-cols-1 md:grid-cols-2 lg:grid-cols-4 gap-6 md:gap-4 py-8 px-1 md:px-2 lg:px-2 xl:px-8 relative">
      <%s! package_card
        ~href:"https://mirage.io/"
        ~img_path:"img/home/mirage.png"
        ~name:"MirageOS"
        "Library operating system to construct unikernels" %>
      <%s! package_card
        ~href:"https://ocsigen.org/js_of_ocaml"
        ~img_path:"img/home/js_of_ocaml.png"
        ~name:"Js_of_ocaml"
        "Compiler from OCaml to Javascript." %>
      <%s! package_card
        ~href:"https://erratique.ch/software/cmdliner"
        ~img_path:"img/home/cmdliner.png"
        ~name:"Cmdliner"
        "Declarative definition of command line interfaces for OCaml" %>
      <%s! package_card
        ~href:"https://irmin.org/"
        ~img_path:"img/home/irmin.png"
        ~name:"Irmin"
        "Distributed database that follows the same design principles as Git" %>
      <%s! package_card
        ~href:"https://dune.build/"
        ~img_path:"img/home/dune.png"
        ~name:"Dune"
        "A composable build system for OCaml" %>
      <%s! package_card
        ~href:"https://ocsigen.org/lwt/latest/manual/manual"
        ~img_path:"img/home/lwt.png"
        ~name:"Lwt"
        "OCaml promises and concurrent IO" %>
      <%s! package_card
        ~href:"https://ocaml.xyz/"
        ~img_path:"img/home/owl.png"
        ~name:"Owl"
        "OCaml Scientific and Engineering Computing" %>
      <%s! package_card
        ~href:"https://aantron.github.io/dream/"
        ~img_path:"img/home/dream.png"
        ~name:"Dream"
        "Tidy Web framework for OCaml and ReasonML" %>
  </div>  
    
  </div>
</div>
<div class="py-28 bg-legacy-default dark:bg-legacy-dark-default">
  <div class="container-fluid">
    <div class="text-center px-15">
<<<<<<< HEAD
      <h2 class="text-default font-bold mb-6 dark:text-white">Users of OCaml</h2>
      <div class="text-lg text-lighter mb-16 dark:text-white">
=======
      <h2 class="text-legacy-default font-bold mb-6">Users of OCaml</h2>
      <div class="text-lg text-legacy-lighter mb-16">
>>>>>>> 4f32d842
        OCaml is used by thousands of developers, companies, research labs, teachers, and more. Learn how it fits your use case.
      </div>
    </div>
    <div class="flex flex-col lg:flex-row justify-between lg:space-x-20 space-y-10 lg:space-y-0">
      <div class="shadow-lg p-10 bg-legacy-default dark:bg-legacy-dark-default rounded-xl lg:mb-0">
        <div class="flex flex-row items-center justify-between relative pb-8">
          <h3 class="font-semibold dark:text-white">For Educators</h3>
          <div>
            <%s! Icons.for_educators "h-14 w-14" %>
            <div class="absolute w-20 h-20 top-0 -right-10 rounded-full bg-legacy-primary-100"></div>
          </div>
        </div>
        <div>
<<<<<<< HEAD
          <div class="text-base text-default dark:text-white">
=======
          <div class="text-base text-legacy-default">
>>>>>>> 4f32d842
            With its mathematical roots, OCaml has always had strong ties to academia.
            It is taught in universities around the world, and has accrued an ever-growing body of research.
            Learn more about the academic rigor that defines the culture of OCaml.
          </div>
          <a class="btn mt-10" href="<%s Url.academic_users %>">Learn more</a>
        </div>
      </div>
      <div class="shadow-lg p-10 bg-legacy-default dark:bg-legacy-dark-default rounded-xl">
        <div class="flex flex-row items-center justify-between relative pb-8">
          <h3 class="font-semibold dark:text-white">For Industrial Users</h3>
          <div>
            <%s! Icons.for_industrial_users "h-14 w-14" %>
            <div class="absolute w-20 h-20 top-0 -right-10 rounded-full bg-legacy-primary-100"></div>
          </div>
        </div>
        <div>
<<<<<<< HEAD
          <div class="text-base text-default dark:text-white">
=======
          <div class="text-base text-legacy-default">
>>>>>>> 4f32d842
            OCaml's powerful compile-time guarantees and high performance empower
            companies to provide reliable and speedy services and products.
            Learn more about how OCaml is used in the industry: explore success stories and discover companies that use OCaml.
          </div>
          <a class="btn mt-10" href="<%s Url.industrial_users %>">Learn more</a>
        </div>
      </div>
    </div>
  </div>
</div>
<div class="bg-pattern lg:py-32 py-24">
  <div class="container-fluid">
    <div class="">
      <div class="text-center">
        <h2 class="font-bold text-primary mb-6">Curated Resources</h2>
        <div class="text-lg text-white mb-16">
          Get up to speed quickly to enjoy the benefits of the OCaml programming language across your projects.
        </div>
      </div>
      <div class="grid lg:grid-cols-3 gap-8 lg:gap-16">
        <a href="<%s Url.install %>" class="resources-card">
          <%s! Icons.play_circle "h-16 w-16 mb-8" %>
          <p class="font-semibold text-xl mb-3">Getting Started</p>
          <p>Install OCaml, set up your favorite text editor and start your first project.</p>
        </a>
        <a href="<%s Url.manual %>" class="resources-card">
          <%s! Icons.document "h-16 w-16 mb-8" %>
          <p class="font-semibold text-xl mb-3">Language Manual</p>
          <p>Read the reference manual of the language and documentation on the compiler.</p>
        </a>
        <a href="<%s Url.books %>" class="resources-card">
          <%s! Icons.book "h-16 w-16 mb-8" %>
          <p class="font-semibold text-xl mb-3">Books</p>
          <p>Discover OCaml books from expert programmers and researchers - from beginner level to advanced topics.</p>
        </a>
        <a href="<%s Url.api %>" class="resources-card">
          <%s! Icons.command_line "h-16 w-16 mb-8" %>
          <p class="font-semibold text-xl mb-3">Standard Library</p>
          <p>Searchable API documentation.</p>
        </a>
        <a href="<%s Url.exercises %>" class="resources-card">
          <%s! Icons.hand_palm "h-16 w-16 mb-8" %>
          <p class="font-semibold text-xl mb-3">Exercises</p>
          <p>Learn OCaml by solving problems on a variety of topics, from easy to challenging.</p>
        </a>
        <a href="<%s Url.papers %>" class="resources-card">
          <%s! Icons.papers "h-16 w-16 mb-8" %>
          <p class="font-semibold text-xl mb-3">Papers</p>
          <p>Explore papers that have influenced OCaml and other functional programming languages.</p>
        </a>
      </div>
    </div>
  </div>
</div>
<div class="bg-legacy-default dark:bg-legacy-dark-default pt-20 lg:py-20 overflow-hidden">
  <div class="container-fluid">
    <div class="grid grid-cols-1 lg:grid-cols-2 items-center">
      <div class="space-y-8">
        <div class="space-y-6">
<<<<<<< HEAD
          <h2 class="font-bold dark:text-white">OCaml Packages</h2>
          <p class="text-lg text-lighter dark:text-white">
=======
          <h2 class="font-bold">OCaml Packages</h2>
          <p class="text-lg text-legacy-lighter">
>>>>>>> 4f32d842
            Explore thousands of open-source OCaml packages with their
            documentation.
          </p>
        </div>
        <a href="<%s Url.packages %>" class="btn btn-primary btn-lg mt-8 flex items-center">
          <span>Explore packages</span>
          <%s! Icons.chevron_right "h-5 w-5" %>
        </a>
      </div>
      <div class="m-auto">
        <img src="<%s Ocamlorg_static.Asset.url "img/home/packages-home.png" %>" width="1047" class="max-w-none -mb-72 h-auto" alt="">
      </div>
    </div>
  </div>
</div>
<script>
  var swiper = new Swiper(".mySwiper", {
    loop: true,
    autoplay: { delay: 5000, disableOnInteraction: false, },
    slidesPerView: 'auto',
    spaceBetween: 10,
    thumbs: {
      swiper: swiper,
    },
  });
</script><|MERGE_RESOLUTION|>--- conflicted
+++ resolved
@@ -109,13 +109,8 @@
 <div class="py-12 lg:py-24 py-2">
   <div class="container-fluid space-y-24 lg:space-y-32">
     <div class="text-center">
-<<<<<<< HEAD
-      <h2 class="font-bold text-default dark:text-white">Trusted by Industry Leaders</h2>
-      <div class="text-lighter text-base mt-3 dark:text-white">
-=======
       <h2 class="font-bold text-legacy-default">Trusted by Industry Leaders</h2>
       <div class="text-legacy-lighter text-base mt-3">
->>>>>>> 4f32d842
         These companies and organisations rely on OCaml every day — along with thousands of other developers. See <a href="<%s Url.industrial_users %>" class="link-orange">Success Stories</a>
       </div>
       <div class="flex flex-row justify-center m-auto flex-wrap py-8 items-center">
@@ -159,11 +154,7 @@
               <div class="text-lg my-4 font-bold" style="color: #225b90">
                 RELIABILITY
               </div>
-<<<<<<< HEAD
-              <div class="text-default font-bold dark:text-white">Powerful Type Safety Made Simple</div>
-=======
               <div class="text-legacy-default font-bold">Powerful Type Safety Made Simple</div>
->>>>>>> 4f32d842
             </h3>
             <div class="my-4 text-lg dark:text-white">
               OCaml’s lightweight but highly expressive type system catches more bugs at compile time while garbage collection allows you to focus on application logic instead of memory management.
@@ -188,11 +179,7 @@
             <div class="text-lg my-4 font-bold text-purple-600">
               PRODUCTIVITY
             </div>
-<<<<<<< HEAD
-            <h3 class="text-default font-bold dark:text-white">
-=======
             <h3 class="text-legacy-default font-bold">
->>>>>>> 4f32d842
               First-Class Editor and Tooling
             </h3>
             <div class="my-4 text-lg dark:text-white">
@@ -236,11 +223,7 @@
             </div>
             <h3>
               <div class="text-lg my-4 font-bold text-teal-800">PERFORMANCE</div>
-<<<<<<< HEAD
-              <div class="text-default font-bold dark:text-white">
-=======
               <div class="text-legacy-default font-bold">
->>>>>>> 4f32d842
                 Fast Compiler and Applications
               </div>
             </h3>
@@ -362,13 +345,8 @@
 <div class="py-28 bg-legacy-default dark:bg-legacy-dark-default">
   <div class="container-fluid">
     <div class="text-center px-15">
-<<<<<<< HEAD
-      <h2 class="text-default font-bold mb-6 dark:text-white">Users of OCaml</h2>
-      <div class="text-lg text-lighter mb-16 dark:text-white">
-=======
       <h2 class="text-legacy-default font-bold mb-6">Users of OCaml</h2>
       <div class="text-lg text-legacy-lighter mb-16">
->>>>>>> 4f32d842
         OCaml is used by thousands of developers, companies, research labs, teachers, and more. Learn how it fits your use case.
       </div>
     </div>
@@ -382,11 +360,7 @@
           </div>
         </div>
         <div>
-<<<<<<< HEAD
-          <div class="text-base text-default dark:text-white">
-=======
           <div class="text-base text-legacy-default">
->>>>>>> 4f32d842
             With its mathematical roots, OCaml has always had strong ties to academia.
             It is taught in universities around the world, and has accrued an ever-growing body of research.
             Learn more about the academic rigor that defines the culture of OCaml.
@@ -403,11 +377,7 @@
           </div>
         </div>
         <div>
-<<<<<<< HEAD
-          <div class="text-base text-default dark:text-white">
-=======
           <div class="text-base text-legacy-default">
->>>>>>> 4f32d842
             OCaml's powerful compile-time guarantees and high performance empower
             companies to provide reliable and speedy services and products.
             Learn more about how OCaml is used in the industry: explore success stories and discover companies that use OCaml.
@@ -467,13 +437,8 @@
     <div class="grid grid-cols-1 lg:grid-cols-2 items-center">
       <div class="space-y-8">
         <div class="space-y-6">
-<<<<<<< HEAD
-          <h2 class="font-bold dark:text-white">OCaml Packages</h2>
-          <p class="text-lg text-lighter dark:text-white">
-=======
           <h2 class="font-bold">OCaml Packages</h2>
           <p class="text-lg text-legacy-lighter">
->>>>>>> 4f32d842
             Explore thousands of open-source OCaml packages with their
             documentation.
           </p>
