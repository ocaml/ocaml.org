--- conflicted
+++ resolved
@@ -39,63 +39,35 @@
       </div>
     </div>
     <div :class="continent != 'All' ? 'hidden' : 'grid-logos'">
-<<<<<<< HEAD
       <% users |> List.iter (function ({ logo = Some { path; alt }; url; name; _ } : Ood.Academic_institution.t) -> %>
       <a href="<%s url %>" target="_blank" class="p-12 hover:text-primary-600 flex items-center flex-col">
         <img src="<%s path %>" class="m-auto" alt="<%s Option.value ~default:"" alt %>" />
         <div class="font-bold mt-8"><%s name %></div>
-=======
-      <% users |> List.iter (fun (item : Ood.Academic_institution.t) -> let logo = match item.logo with | Some x -> "/media/" ^ x | None -> "" in %>
-      <a href="<%s item.url %>" target="_blank" class="p-12 hover:text-primary-600 flex items-center flex-col">
-        <img src="<%s logo %>" class="m-auto" alt="">
-        <div class="font-bold mt-8"><%s item.name %></div>
->>>>>>> 92d7963e
       </a>
       <% | _ -> ()); %>
     </div>
 
     <div :class="continent != 'North America' ? 'hidden' : 'grid-logos'">
-<<<<<<< HEAD
       <% users |> List.iter (function ({ logo = Some { path; alt }; url; name; continent = "North America"; _ } : Ood.Academic_institution.t) -> %>
       <a href="<%s url %>" target="_blank" class="p-12 hover:text-primary-600 flex items-center flex-col">
         <img src="<%s path %>" class="m-auto" alt="<%s Option.value ~default:"" alt %>" />
         <div class="font-bold mt-8"><%s name %></div>
-=======
-      <% users |> List.filter (fun x -> x.Ood.Academic_institution.continent = "North America") |> List.iter (fun (item : Ood.Academic_institution.t) -> let logo = match item.logo with | Some x -> "/media/" ^ x | None -> "" in %>
-      <a href="<%s item.url %>" target="_blank" class="p-12 hover:text-primary-600 flex items-center flex-col">
-        <img src="<%s logo %>" class="m-auto" alt="">
-        <div class="font-bold mt-8"><%s item.name %></div>
->>>>>>> 92d7963e
       </a>
       <% | _ -> ()); %>
     </div>
     <div :class="continent != 'Europe' ? 'hidden' : 'grid-logos'">
-<<<<<<< HEAD
       <% users |> List.iter (function ({ logo = Some { path; alt }; url; name; continent = "Europe"; _ } : Ood.Academic_institution.t) -> %>
       <a href="<%s url %>" target="_blank" class="p-12 hover:text-primary-600 flex items-center flex-col">
         <img src="<%s path %>" class="m-auto" alt="<%s Option.value ~default:"" alt %>" />
         <div class="font-bold mt-8"><%s name %></div>
-=======
-      <% users |> List.filter (fun x -> x.Ood.Academic_institution.continent = "Europe") |> List.iter (fun (item : Ood.Academic_institution.t) -> let logo = match item.logo with | Some x -> "/media/" ^ x | None -> "" in %>
-      <a href="<%s item.url %>" target="_blank" class="p-12 hover:text-primary-600 flex items-center flex-col">
-        <img src="<%s logo %>" class="m-auto" alt="">
-        <div class="font-bold mt-8"><%s item.name %></div>
->>>>>>> 92d7963e
       </a>
       <% | _ -> ()); %>
     </div>
     <div :class="continent != 'Asia' ? 'hidden' : 'grid-logos'">
-<<<<<<< HEAD
       <% users |> List.iter (function ({ logo = Some { path; alt }; url; name; continent = "Asia"; _ } : Ood.Academic_institution.t) -> %>
       <a href="<%s url %>" target="_blank" class="p-12 hover:text-primary-600 flex items-center flex-col">
         <img src="<%s path %>" class="m-auto" alt="<%s Option.value ~default:"" alt %>" />
         <div class="font-bold mt-8"><%s name %></div>
-=======
-      <% users |> List.filter (fun x -> x.Ood.Academic_institution.continent = "Asia") |> List.iter (fun (item : Ood.Academic_institution.t) -> let logo = match item.logo with | Some x -> "/media/" ^ x | None -> "" in %>
-      <a href="<%s item.url %>" target="_blank" class="p-12 hover:text-primary-600 flex items-center flex-col">
-        <img src="<%s logo %>" class="m-auto" alt="">
-        <div class="font-bold mt-8"><%s item.name %></div>
->>>>>>> 92d7963e
       </a>
       <% | _ -> ()); %>
     </div>
