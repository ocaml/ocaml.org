let loader root path request =
  match Asset.read (root ^ path) with
  | None ->
    Page_handler.not_found request
  | Some asset ->
    Dream.respond ~headers:(Dream.mime_lookup path) asset

let media_loader _root path request =
  match Media.read path with
  | None ->
    Page_handler.not_found request
  | Some asset ->
    Dream.respond asset

let redirect s req = Dream.redirect req s

let redirection_routes =
  Dream.scope
    ""
    []
    (List.map
       (fun (origin, new_) ->
         Dream.get origin (fun req ->
             Dream.redirect ~status:`Moved_Permanently req new_))
       Redirection.t)

let page_routes =
  Dream.scope
    ""
    [ Middleware.set_locale; Middleware.no_trailing_slash ]
    [ Dream.get Url.index Page_handler.index
    ; Dream.get Url.history Page_handler.history
    ; Dream.get Url.around_web Page_handler.around_web
    ; Dream.get Url.events Page_handler.events
    ; Dream.get (Url.events ^ "/:id") Page_handler.events_workshop
    ; Dream.get Url.media_archive Page_handler.media_archive
    ; Dream.get Url.news Page_handler.news
    ; Dream.get Url.opportunities Page_handler.opportunities
    ; Dream.get (Url.opportunities ^ "/:id") Page_handler.opportunity
    ; Dream.get Url.successes Page_handler.successes
    ; Dream.get (Url.successes ^ "/:id") Page_handler.success
    ; Dream.get Url.industrial_users Page_handler.industrial_users
    ; Dream.get Url.academic Page_handler.academic
    ; Dream.get Url.what_is_ocaml Page_handler.what_is_ocaml
    ; Dream.get Url.carbon_footprint Page_handler.carbon_footprint
    ; Dream.get Url.privacy Page_handler.privacy
    ; Dream.get Url.terms Page_handler.terms
    ; Dream.get Url.applications Page_handler.applications
    ; Dream.get Url.archive Page_handler.archive
    ; Dream.get Url.best_practices Page_handler.best_practices
    ; Dream.get Url.language Page_handler.language
    ; Dream.get Url.papers Page_handler.papers
    ; Dream.get Url.platform Page_handler.platform
    ; Dream.get Url.problems Page_handler.problems
    ; Dream.get Url.releases Page_handler.releases
<<<<<<< HEAD
    ; Dream.get Url.releases Page_handler.release
=======
    ; Dream.get (Url.releases ^ "/:id") Page_handler.release
>>>>>>> f9da1e68
    ; Dream.get Url.books Page_handler.books
    ; Dream.get Url.tutorials Page_handler.tutorials
    ; Dream.get (Url.tutorials ^ "/:id") Page_handler.tutorial
    ]

let package_route t =
  Dream.scope
    ""
    [ Middleware.set_locale; Middleware.no_trailing_slash ]
    [ Dream.get "/packages" Package_handler.index
    ; Dream.get "/packages/" Package_handler.index
    ; Dream.get "/packages/search" (Package_handler.search t)
    ; Dream.get "/p/:name" (Package_handler.package t)
    ; Dream.get "/u/:hash/:name" (Package_handler.package t)
    ; Dream.get
        "/p/:name/:version"
        ((Package_handler.package_versioned t) Package_handler.Package)
    ; Dream.get
        "/u/:hash/:name/:version"
        ((Package_handler.package_versioned t) Package_handler.Universe)
    ; Dream.get
        "/p/:name/:version/top"
        ((Package_handler.package_toplevel t) Package_handler.Package)
    ; Dream.get
        "/u/:hash/:name/:version/top"
        ((Package_handler.package_toplevel t) Package_handler.Universe)
    ; Dream.get
        "/p/:name/:version/doc/**"
        ((Package_handler.package_doc t) Package_handler.Package)
    ; Dream.get
        "/u/:hash/:name/:version/doc/**"
        ((Package_handler.package_doc t) Package_handler.Universe)
    ]

let graphql_route t =
  Dream.scope
    ""
    [ Middleware.no_trailing_slash ]
    [ Dream.any "/api" (Dream.graphql Lwt.return (Graphql.schema t))
    ; Dream.get "/graphiql" (Dream.graphiql "/api")
    ]

let toplevels_route =
  Dream.scope
    "/toplevels"
    [ Dream_encoding.compress ]
    [ Dream.get "/**" (Dream.static (Fpath.to_string Ocamlorg.toplevels_path)) ]

let router t =
  Dream.router
    [ page_routes
    ; package_route t
    ; graphql_route t
    ; redirection_routes
    ; toplevels_route
    ; Dream.get "/assets/**" (Dream.static ~loader "")
    ; Dream.get "/media/**" (Dream.static ~loader:media_loader "")
      (* Last one so that we don't apply the index html middleware on every
         route. *)
    ]<|MERGE_RESOLUTION|>--- conflicted
+++ resolved
@@ -53,11 +53,7 @@
     ; Dream.get Url.platform Page_handler.platform
     ; Dream.get Url.problems Page_handler.problems
     ; Dream.get Url.releases Page_handler.releases
-<<<<<<< HEAD
-    ; Dream.get Url.releases Page_handler.release
-=======
     ; Dream.get (Url.releases ^ "/:id") Page_handler.release
->>>>>>> f9da1e68
     ; Dream.get Url.books Page_handler.books
     ; Dream.get Url.tutorials Page_handler.tutorials
     ; Dream.get (Url.tutorials ^ "/:id") Page_handler.tutorial
